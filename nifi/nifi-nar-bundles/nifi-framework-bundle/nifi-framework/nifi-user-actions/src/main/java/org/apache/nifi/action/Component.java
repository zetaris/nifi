/*
 * Licensed to the Apache Software Foundation (ASF) under one or more
 * contributor license agreements.  See the NOTICE file distributed with
 * this work for additional information regarding copyright ownership.
 * The ASF licenses this file to You under the Apache License, Version 2.0
 * (the "License"); you may not use this file except in compliance with
 * the License.  You may obtain a copy of the License at
 *
 *     http://www.apache.org/licenses/LICENSE-2.0
 *
 * Unless required by applicable law or agreed to in writing, software
 * distributed under the License is distributed on an "AS IS" BASIS,
 * WITHOUT WARRANTIES OR CONDITIONS OF ANY KIND, either express or implied.
 * See the License for the specific language governing permissions and
 * limitations under the License.
 */
package org.apache.nifi.action;

/**
 * Defines possible components for a given action.
 */
public enum Component {

    Controller,
    Processor,
    InputPort,
    OutputPort,
    ProcessGroup,
    RemoteProcessGroup,
<<<<<<< HEAD
    Funnel,
    Connection;
=======
	Funnel,
    Connection,
    ControllerService,
    ReportingTask;
>>>>>>> 53b6ac33
}<|MERGE_RESOLUTION|>--- conflicted
+++ resolved
@@ -27,13 +27,8 @@
     OutputPort,
     ProcessGroup,
     RemoteProcessGroup,
-<<<<<<< HEAD
     Funnel,
-    Connection;
-=======
-	Funnel,
     Connection,
     ControllerService,
     ReportingTask;
->>>>>>> 53b6ac33
 }