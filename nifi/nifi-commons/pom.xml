--- conflicted
+++ resolved
@@ -35,10 +35,7 @@
         <module>nifi-web-utils</module>
         <module>nifi-processor-utilities</module>
         <module>nifi-write-ahead-log</module>
-<<<<<<< HEAD
 		<module>nifi-provenance-query-language</module>
-=======
 		<module>nifi-site-to-site-client</module>
->>>>>>> fe09680d
     </modules>
 </project>